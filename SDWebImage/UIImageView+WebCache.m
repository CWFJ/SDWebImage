--- conflicted
+++ resolved
@@ -67,10 +67,7 @@
                 }
             });
         }];
-<<<<<<< HEAD
         [self setImageLoadOperation:operation forKey:@"UIImageViewImageLoad"];
-=======
-        objc_setAssociatedObject(self, &operationKey, operation, OBJC_ASSOCIATION_RETAIN_NONATOMIC);
     } else {
         dispatch_main_async_safe(^{
             NSError *error = [NSError errorWithDomain:@"SDWebImageErrorDomain" code:-1 userInfo:@{NSLocalizedDescriptionKey : @"Trying to load a nil url"}];
@@ -78,7 +75,6 @@
                 completedBlock(nil, error, SDImageCacheTypeNone, url);
             }
         });
->>>>>>> af3e4f87
     }
 }
 
@@ -86,14 +82,8 @@
     return objc_getAssociatedObject(self, &imageURLKey);
 }
 
-<<<<<<< HEAD
-- (void)setAnimationImagesWithURLs:(NSArray *)arrayOfURLs
-{
+- (void)setAnimationImagesWithURLs:(NSArray *)arrayOfURLs {
     [self cancelCurrentAnimationImagesLoad];
-=======
-- (void)setAnimationImagesWithURLs:(NSArray *)arrayOfURLs {
-    [self cancelCurrentArrayLoad];
->>>>>>> af3e4f87
     __weak UIImageView *wself = self;
 
     NSMutableArray *operationsArray = [[NSMutableArray alloc] init];
